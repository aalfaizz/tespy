# -*- coding: utf-8

from nose.tools import eq_, raises

from tespy.connections import connection, bus, ref
from tespy.components import (basics, combustion, components, heat_exchangers,
                              nodes, piping, reactors, subsystems,
                              turbomachinery)
from tespy.networks.network_reader import load_network
from tespy.networks.networks import network
from tespy.tools.helpers import (TESPyComponentError, TESPyConnectionError,
                                 TESPyNetworkError)
from tespy.tools.data_containers import data_container, dc_cc, dc_cp, dc_flu
from tespy.tools.fluid_properties import tespy_fluid
from tespy.tools.characteristics import char_map, char_line

import shutil
import csv


# %% bulk tests


class specification_error_tests:

    def setup(self):
        self.nw = network(['water', 'air'])
        self.comp = combustion.combustion_engine('combustion engine')
        self.pipe = piping.pipe('pipe')
        self.conn = connection(self.comp, 'out1', self.pipe, 'in1')
        self.bus = bus('mybus')
        self.sub = subsystems.subsystem('MySub')

    @raises(ValueError)
    def cmp_instanciation_ValueError(self, label):
        combustion.combustion_engine(label)

    @raises(ValueError)
    def set_attr_ValueError(self, instance, **kwargs):
        instance.set_attr(**kwargs)

    @raises(ValueError)
    def create_connection_ValueError(self, pos):
        if pos == 'source':
            connection(self.comp, 'out6', self.pipe, 'in1')
        elif pos == 'target':
            connection(self.comp, 'out1', self.pipe, 'in5')

    @raises(TypeError)
    def set_attr_TypeError(self, instance, **kwargs):
        instance.set_attr(**kwargs)

    @raises(TypeError)
    def bus_add_comps_TypeError(self, c):
        self.bus.add_comps(c)

    @raises(TypeError)
    def test_create_conn_TypeError(self):
        connection(self.comp, 'out1', self.conn, 'in1')

    @raises(TypeError)
    def create_ref_TypeError(self, params):
        ref(params[0], params[1], params[2])

    @raises(KeyError)
    def set_attr_KeyError(self, instance, **kwargs):
        instance.set_attr(**kwargs)

    @raises(KeyError)
    def get_attr_KeyError(self, instance, key):
        instance.get_attr(key)

    @raises(TESPyConnectionError)
    def test_con_TESPyConnectionError(self):
        connection(self.comp, 'out1', self.comp, 'in1')

    @raises(TESPyConnectionError)
    def test_bus_TESPyConnectionError(self):
        self.bus.add_comps(self.comp)

    @raises(TESPyNetworkError)
    def test_network_bus_duplicate(self):
        self.nw.add_busses(self.bus, self.bus)

    @raises(TESPyNetworkError)
    def test_network_buslabel_duplicate(self):
        b = bus('mybus')
        self.nw.add_busses(self.bus)
        self.nw.add_busses(b)

    @raises(TypeError)
    def test_network_bus_type(self):
        self.nw.add_busses(self.conn)

    def test_set_attr_errors(self):
        #
        labels = [5, 'Label,', 'Labe;l', 'Label.']
        for l in labels:
            self.cmp_instanciation_ValueError(l)

        # ValueErrors
        self.set_attr_ValueError(self.comp, offdesign=['Q'])

        self.set_attr_ValueError(self.conn, offdesign=['f'])
        self.set_attr_ValueError(self.conn, state='f')

        self.set_attr_ValueError(self.nw, m_unit='kg')
        self.set_attr_ValueError(self.nw, h_unit='kg')
        self.set_attr_ValueError(self.nw, p_unit='kg')
        self.set_attr_ValueError(self.nw, T_unit='kg')
        self.set_attr_ValueError(self.nw, v_unit='kg')

        self.create_connection_ValueError('source')
        self.create_connection_ValueError('target')

        # TypeErrors
        self.set_attr_TypeError(self.comp, P=[5])
        self.set_attr_TypeError(self.comp, tiP_char=None)
        self.set_attr_TypeError(self.comp, design='f')
        self.set_attr_TypeError(self.comp, fuel=dc_cp(val='CH4'))
        self.set_attr_TypeError(self.comp, design_path=7)
        self.set_attr_TypeError(self.comp, local_design=5)
        self.set_attr_TypeError(self.comp, local_offdesign=5)
<<<<<<< HEAD
        self.set_attr_TypeError(self.pipe, hydro_group=5)
=======
        self.set_attr_TypeError(self.comp, printout=5)
>>>>>>> be4dce4b

        self.set_attr_TypeError(self.conn, design='h')
        self.set_attr_TypeError(self.conn, fluid_balance=1)
        self.set_attr_TypeError(self.conn, h0=[4])
        self.set_attr_TypeError(self.conn, fluid=5)
        self.set_attr_TypeError(self.conn, state=5)
        self.set_attr_TypeError(self.conn, design_path=5)
        self.set_attr_TypeError(self.conn, local_design=5)
        self.set_attr_TypeError(self.conn, local_offdesign=5)
        self.set_attr_TypeError(self.conn, printout=5)

        self.set_attr_TypeError(self.nw, m_range=5)
        self.set_attr_TypeError(self.nw, p_range=5)
        self.set_attr_TypeError(self.nw, h_range=5)
        self.set_attr_TypeError(self.nw, T_range=5)
        self.set_attr_TypeError(self.nw, iterinfo=5)
        self.set_attr_TypeError(self.bus, P='some value')
        self.set_attr_TypeError(self.bus, printout=5)

        self.bus_add_comps_TypeError({'c': self.conn})
        self.bus_add_comps_TypeError({'f': self.comp})
        self.bus_add_comps_TypeError({'c': self.comp, 'char': 'Hi'})
        self.bus_add_comps_TypeError({'c': self.comp, 'p': 5})
        self.bus_add_comps_TypeError({'c': self.comp, 'P_ref': 'what'})

        self.create_ref_TypeError([self.conn, 7, 'hi'])
        self.create_ref_TypeError([self.conn, 'hi', 0])
        self.create_ref_TypeError([self.comp, 1, 0])

        # KeyErrors
        self.set_attr_KeyError(self.comp, wow=5)
        self.set_attr_KeyError(self.conn, jey=5)
        self.set_attr_KeyError(self.bus, power_output=100000)

        self.get_attr_KeyError(self.comp, 'wow')
        self.get_attr_KeyError(self.conn, 'key')
        self.get_attr_KeyError(self.bus, 'components')
        self.get_attr_KeyError(self.nw, 'missing')
        self.get_attr_KeyError(ref(self.conn, 1, 0), 'comp')
        self.get_attr_KeyError(self.sub, 'test')
        self.get_attr_KeyError(char_line(), 'test')
        self.get_attr_KeyError(data_container(), 'somekey')

##############################################################################
# networks


@raises(TESPyNetworkError)
def test_network_instanciation_no_fluids():
    nw = network([])
    so = basics.source('source')
    si = basics.sink('sink')
    conn = connection(so, 'out1', si, 'in1')
    nw.add_conns(conn)
    nw.solve('design', init_only=True)


@raises(TypeError)
def test_network_instanciation_single_fluid():
    network('water')


@raises(TypeError)
def test_network_add_conns():
    network(['water']).add_conns(components.component('test'))


@raises(TESPyNetworkError)
def test_network_no_connections_error():
    nw = network(['water'])
    nw.solve('design')


@raises(TESPyNetworkError)
def test_network_connection_error_source():
    nw = network(['water'])
    source = basics.source('source')
    sink1 = basics.sink('sink1')
    sink2 = basics.sink('sink2')
    a = connection(source, 'out1', sink1, 'in1')
    b = connection(source, 'out1', sink2, 'in1')
    nw.add_conns(a, b)
    nw.check_network()


@raises(TESPyNetworkError)
def test_network_connection_error_target():
    nw = network(['water'])
    source1 = basics.source('source1')
    source2 = basics.source('source2')
    sink = basics.sink('sink')
    a = connection(source1, 'out1', sink, 'in1')
    b = connection(source2, 'out1', sink, 'in1')
    nw.add_conns(a, b)
    nw.check_network()


@raises(TESPyNetworkError)
def test_network_network_consistency_inlets():
    nw = network(['water'])
    merge = nodes.merge('merge')
    sink = basics.sink('label')
    a = connection(merge, 'out1', sink, 'in1')
    nw.add_conns(a)
    nw.check_network()


@raises(TESPyNetworkError)
def test_network_network_consistency_outlets():
    nw = network(['water', 'air'])
    source = basics.source('source')
    splitter = nodes.splitter('splitter')
    a = connection(source, 'out1', splitter, 'in1')
    nw.add_conns(a)
    nw.check_network()


@raises(TESPyNetworkError)
def test_network_component_labels():
    nw = network(['water'])
    source = basics.source('label')
    sink = basics.sink('label')
    a = connection(source, 'out1', sink, 'in1')
    nw.add_conns(a)
    nw.check_network()


@raises(TESPyNetworkError)
def test_network_offdesign_path():
    nw = network(['water'])
    source = basics.source('source')
    sink = basics.sink('sink')
    a = connection(source, 'out1', sink, 'in1')
    nw.add_conns(a)
    nw.solve('offdesign')


@raises(ValueError)
def test_network_mode():
    nw = network(['water'])
    source = basics.source('source')
    sink = basics.sink('sink')
    a = connection(source, 'out1', sink, 'in1')
    nw.add_conns(a)
    nw.solve('ofdesign')


@raises(TESPyNetworkError)
def test_network_underdetermination():
    nw = network(['water'])
    source = basics.source('source')
    sink = basics.sink('sink')
    a = connection(source, 'out1', sink, 'in1', m=1)
    nw.add_conns(a)
    nw.solve('design')


@raises(TESPyNetworkError)
def test_network_overdetermination():
    nw = network(['water'])
    source = basics.source('source')
    sink = basics.sink('sink')
    a = connection(source, 'out1', sink, 'in1', m=1, p=1e5, x=1, h=1e6,
                   fluid={'water': 1}, fluid_balance=True)
    nw.add_conns(a)
    nw.solve('design')


def test_network_linear_dependency():
    nw = network(['water'])
    source = basics.source('source')
    sink = basics.sink('sink')
    a = connection(source, 'out1', sink, 'in1', m=1, p=1e5, h=1e6, x=1)
    nw.add_conns(a)
    nw.solve('design')
    msg = ('This test must result in a linear dependency of the jacobian '
           'matrix.')
    eq_(nw.lin_dep, True, msg)


def test_network_no_progress():
    nw = network(['water'])
    source = basics.source('source')
    pipe = piping.pipe('pipe', pr=1, Q=-100e3)
    sink = basics.sink('sink')
    a = connection(source, 'out1', pipe, 'in1', m=1, p=1e5, T=280,
                   fluid={'water': 1})
    b = connection(pipe, 'out1', sink, 'in1')
    nw.add_conns(a, b)
    nw.solve('design')
    msg = ('This test must result in a calculation making no progress, as the '
           'pipe\'s outlet enthalpy is below fluid property range.')
    eq_(nw.progress, False, msg)


def test_network_max_iter():
    nw = network(['water'])
    source = basics.source('source')
    pipe = piping.pipe('pipe', pr=1, Q=100e3)
    sink = basics.sink('sink')
    a = connection(source, 'out1', pipe, 'in1', m=1, p=1e5, T=280,
                   fluid={'water': 1})
    b = connection(pipe, 'out1', sink, 'in1')
    nw.add_conns(a, b)
    nw.solve('design', max_iter=2)
    msg = ('This test must result in the itercount being equal to the max '
           'iter statement.')
    eq_(nw.max_iter, nw.iter + 1, msg)

##############################################################################
# subsystems


@raises(ValueError)
def test_subsys_label_str():
    subsystems.subsystem(5)


@raises(ValueError)
def test_subsys_label_forbidden():
    subsystems.subsystem('label;')

##############################################################################
# characteristics

@raises(ValueError)
def test_char_number_of_points():
    char_line(x=[0, 1, 2], y=[1, 2, 3, 4])


@raises(ValueError)
def test_char_map_number_of_points():
    char_map(x=[0, 1, 2], y=[[1, 2, 3, 4], [1, 2, 3, 4], [1, 2, 3]])


@raises(ValueError)
def test_char_map_number_of_dimensions():
    char_map(x=[0, 1, 2], y=[[1, 2, 3, 4], [1, 2, 3, 4]])

##############################################################################
# tespy fluid


@raises(TypeError)
def test_tespy_fluid_alias_type():
    tespy_fluid(5, {'water': 1}, [0, 1], [0, 1])


@raises(ValueError)
def test_tespy_fluid_alias_value():
    tespy_fluid('IDGAS::water', {'water': 1}, [0, 1], [0, 1])


##############################################################################
# components


class combustion_chamber_error_tests:

    @raises(TESPyComponentError)
    def test_combustion_chamber_missing_fuel(self):
        """
        Test no fuel in network.
        """
        nw = network(['H2O', 'N2', 'O2', 'Ar', 'CO2'])
        instance = combustion.combustion_chamber('combustion chamber')
        c1 = connection(basics.source('air'), 'out1', instance, 'in1')
        c2 = connection(basics.source('fuel'), 'out1', instance, 'in2')
        c3 = connection(instance, 'out1', basics.sink('flue gas'), 'in1')
        nw.add_conns(c1, c2, c3)
        nw.solve('design', init_only=True)


class combustion_chamber_stoich_error_tests:

    def setup(self):
        self.nw = network(['TESPy::fuel', 'TESPy::fuel_fg', 'Air'])
        label = 'combustion chamber'
        self.instance = combustion.combustion_chamber_stoich(label)
        c1 = connection(basics.source('air'), 'out1', self.instance, 'in1')
        c2 = connection(basics.source('fuel'), 'out1', self.instance, 'in2')
        c3 = connection(self.instance, 'out1', basics.sink('flue gas'), 'in1')
        self.nw.add_conns(c1, c2, c3)

    @raises(TESPyComponentError)
    def test_cc_stoich_missing_fuel(self):
        """
        Test missing fuel composition.
        """
        self.nw.solve('design', init_only=True)

    @raises(TESPyComponentError)
    def test_cc_stoich_missing_fuel_alias(self):
        """
        Test missing fuel alias.
        """
        self.instance.set_attr(fuel={'CH4': 1})
        self.nw.solve('design', init_only=True)

    @raises(TESPyComponentError)
    def test_cc_stoich_bad_fuel_alias(self):
        """
        Test bad name for fuel alias.
        """
        self.instance.set_attr(fuel={'CH4': 1}, fuel_alias='TESPy::fuel')
        self.nw.solve('design', init_only=True)

    @raises(TESPyComponentError)
    def test_cc_stoich_missing_air(self):
        """
        Test missing air composition.
        """
        self.instance.set_attr(fuel={'CH4': 1}, fuel_alias='fuel')
        self.nw.solve('design', init_only=True)

    @raises(TESPyComponentError)
    def test_cc_stoich_missing_air_alias(self):
        """
        Test missing air alias.
        """
        self.instance.set_attr(fuel={'CH4': 1}, fuel_alias='fuel',
                               air={'N2': 0.76, 'O2': 0.24})
        self.nw.solve('design', init_only=True)

    @raises(TESPyComponentError)
    def test_cc_stoich_bad_air_alias(self):
        """
        Test bad name for air alias.
        """
        self.instance.set_attr(fuel={'CH4': 1}, fuel_alias='fuel',
                               air={'N2': 0.76, 'O2': 0.24},
                               air_alias='TESPy::air')
        self.nw.solve('design', init_only=True)

    @raises(TESPyComponentError)
    def test_cc_stoich_missing_oxygen(self):
        """
        Test bad name for air alias.
        """
        self.instance.set_attr(fuel={'CH4': 1}, fuel_alias='fuel',
                               air={'N2': 1}, air_alias='myair')
        self.nw.solve('design', init_only=True)


class combustion_engine_bus_error_tests:

    def setup(self):
        self.nw = network(['water', 'air'])
        self.instance = combustion.combustion_engine('combustion engine')
        self.bus = bus('power')
        self.bus.add_comps({'c': self.instance, 'p': 'Param'})

    @raises(ValueError)
    def test_missing_bus_param_func(self):
        """
        Test missing bus parameter in bus function for cogeneration unit.
        """
        self.instance.bus_func(self.bus.comps.loc[self.instance])

    @raises(ValueError)
    def test_missing_bus_param_deriv(self):
        """
        Test missing bus parameter in bus derivatives for cogeneration unit.
        """
        self.instance.num_vars = 2
        self.instance.inl = [connection(self.instance, 'out1',
                                        basics.sink('sink'), 'in1')]
        self.instance.inl[0].fluid = dc_flu(val={'water': 1})
        self.instance.bus_deriv(self.bus.comps.loc[self.instance])


class water_electrolyzer_error_tests:

    def setup_electrolyzer_network(self):
        """
        Set up network for electrolyzer tests.
        """
        self.instance = reactors.water_electrolyzer('electrolyzer')

        fw = basics.source('feed water')
        cw_in = basics.source('cooling water')
        o2 = basics.sink('oxygen sink')
        h2 = basics.sink('hydrogen sink')
        cw_out = basics.sink('cooling water sink')

        cw_el = connection(cw_in, 'out1', self.instance, 'in1')
        el_cw = connection(self.instance, 'out1', cw_out, 'in1')

        self.nw.add_conns(cw_el, el_cw)

        fw_el = connection(fw, 'out1', self.instance, 'in2')
        el_o2 = connection(self.instance, 'out2', o2, 'in1')
        el_h2 = connection(self.instance, 'out3', h2, 'in1')

        self.nw.add_conns(fw_el, el_o2, el_h2)

    @raises(ValueError)
    def test_missing_hydrogen_in_network(self):
        """
        Test missing hydrogen in network fluids with water electrolyzer.
        """
        self.nw = network(['H2O', 'O2'])
        self.setup_electrolyzer_network()
        self.nw.solve('design')

    @raises(ValueError)
    def test_missing_oxygen_in_network(self):
        """
        Test missing hydrogen in network fluids with water electrolyzer.
        """
        self.nw = network(['H2O', 'H2'])
        self.setup_electrolyzer_network()
        self.nw.solve('design')

    @raises(ValueError)
    def test_missing_water_in_network(self):
        """
        Test missing hydrogen in network fluids with water electrolyzer.
        """
        self.nw = network(['O2', 'H2'])
        self.setup_electrolyzer_network()
        self.nw.solve('design')

    @raises(ValueError)
    def test_wrong_bus_param_func(self):
        """
        Test missing/wrong bus parameter specification for water electrolyzer.
        """
        # this test does not need setup, since the function is called without
        # network initialisation
        self.nw = network(['H2O', 'O2', 'H2'])
        self.instance = reactors.water_electrolyzer('electrolyzer')
        some_bus = bus('some_bus')
        param = 'G'
        some_bus.add_comps({'c': self.instance, 'p': param})
        self.instance.bus_func(some_bus.comps.loc[self.instance])

    @raises(ValueError)
    def test_wrong_bus_param_func(self):
        """
        Test wrong bus parameter specification for water electrolyzer.
        """
        # this test does not need setup, since the function is called without
        # network initialisation
        self.nw = network(['H2O', 'O2', 'H2'])
        self.instance = reactors.water_electrolyzer('electrolyzer')
        # required for calling bus_deriv method without network initialisation
        self.instance.num_vars = 2
        self.instance.num_fl = 3
        some_bus = bus('some_bus')
        param = 'G'
        some_bus.add_comps({'c': self.instance, 'p': param})
        self.instance.bus_deriv(some_bus.comps.loc[self.instance])


@raises(TESPyComponentError)
def test_turbomachine_eta_s_func():
    """
    Turbomachine has no isentropic efficency function.
    """
    instance = turbomachinery.turbomachine('turbomachine')
    instance.eta_s_func()


@raises(TESPyComponentError)
def test_turbomachine_eta_s_deriv():
    """
    Turbomachine has no isentropic efficency derivative.
    """
    instance = turbomachinery.turbomachine('turbomachine')
    instance.eta_s_deriv()


@raises(ValueError)
def test_compressor_missing_char_parameter():
    """
    Compressor with invalid parameter for eta_s_char function.
    """
    nw = network(['CH4'])
    so = basics.source('source')
    si = basics.sink('sink')
    instance = turbomachinery.compressor('compressor')
    c1 = connection(so, 'out1', instance, 'in1')
    c2 = connection(instance, 'out1', si, 'in1')
    nw.add_conns(c1, c2)
    instance.set_attr(eta_s_char=dc_cc(method='GENERIC',
                                       is_set=True, param=None))
    nw.solve('design', init_only=True)
    instance.eta_s_char_func()


@raises(ValueError)
def test_turbine_missing_char_parameter():
    """
    Turbine with invalid parameter for eta_s_char function.
    """
    nw = network(['CH4'])
    so = basics.source('source')
    si = basics.sink('sink')
    instance = turbomachinery.turbine('turbine')
    c1 = connection(so, 'out1', instance, 'in1')
    c2 = connection(instance, 'out1', si, 'in1')
    nw.add_conns(c1, c2)
    instance.set_attr(eta_s_char=dc_cc(method='GENERIC',
                                       is_set=True, param=None))
    nw.solve('design', init_only=True)
    instance.eta_s_char_func()<|MERGE_RESOLUTION|>--- conflicted
+++ resolved
@@ -121,11 +121,8 @@
         self.set_attr_TypeError(self.comp, design_path=7)
         self.set_attr_TypeError(self.comp, local_design=5)
         self.set_attr_TypeError(self.comp, local_offdesign=5)
-<<<<<<< HEAD
         self.set_attr_TypeError(self.pipe, hydro_group=5)
-=======
         self.set_attr_TypeError(self.comp, printout=5)
->>>>>>> be4dce4b
 
         self.set_attr_TypeError(self.conn, design='h')
         self.set_attr_TypeError(self.conn, fluid_balance=1)
