# -*- coding: utf-8

"""Module for components of type reactor.

Components in this module:

    - :func:`tespy.components.reactors.water_electrolyzer`


This file is part of project TESPy (github.com/oemof/tespy). It's copyrighted
by the contributors recorded in the version control history of the file,
available from its original location tespy/components/reactors.py

SPDX-License-Identifier: MIT
"""

import CoolProp.CoolProp as CP
import logging
import numpy as np
from tespy.components.components import component
from tespy.tools.data_containers import dc_cc, dc_cp, dc_simple
from tespy.tools.fluid_properties import (
    h_mix_pT, T_mix_ph, dT_mix_dph, dT_mix_pdh, v_mix_ph)
from tespy.tools.global_vars import molar_masses, err
from tespy.tools.helpers import TESPyComponentError

# %%


class water_electrolyzer(component):
    r"""
    The water electrolyzer produces hydrogen and oxygen from water and power.

    Equations

        **mandatory equations**

        .. math::

            0  = x_{i,in1} - x_{i,out1} \forall i \in \text{fluids}

            \forall i \in \text{network fluids}:

            0 = \begin{cases}
                1 - x_{i,in2} & \text{i=}H_{2}O\\
                x_{i,in2} & \text{else}
            \end{cases}\\

            0 = \begin{cases}
                1 - x_{i,out2} & \text{i=}O_{2}\\
                x_{i,out2} & \text{else}
            \end{cases}\\

            0 = \begin{cases}
                1 - x_{i,out3} & \text{i=}H_{2}\\
                x_{i,out3} & \text{else}
            \end{cases}\\

            O_2 = \frac{M_{O_2}}{M_{O_2} + 2 \cdot M_{H_2}}\\

            0 = \dot{m}_{H_{2}O,in1} - \dot{m}_{H_{2}O,out1}\\
            0 = O_2 \cdot \dot{m}_{H_{2}O,in2} - \dot{m}_{O_2,out2}\\
            0 = \left(1 - O_2\right) \cdot \dot{m}_{H_{2}O,in2} -
            \dot{m}_{H_2,out3}\\

            0 = p_{H_{2}O,in2} - p_{O_2,out2}\\
            0 = p_{H_{2}O,in2} - p_{H_2,out3}

        Energy balance equation

        :func:`tespy.components.reactors.water_electrolyzer.energy_balance`.

        .. math::

            0 = T_{O_2,out2} - T_{H_2,out3}

        **optional equations**

        .. math::

            0 = P - \dot{m}_{H_2,out3} \cdot e\\

            0 = p_{H_{2}O,in1} \cdot pr - p_{H_{2}O,out1}

        - :func:`tespy.components.components.component.zeta_func`

        .. math::

            0 = \dot{Q} - \dot{m}_{in1} \cdot \left(h_{in1} -
            h_{out1}\right) \\

            0 = P - \dot{m}_{H_2,out3} \cdot \frac{e_0}{\eta}

        - :func:`tespy.components.reactors.water_electrolyzer.eta_char_func`

    Inlets/Outlets

        - in1 (cooling inlet), in2 (feed water inlet)
        - out1 (cooling outlet), out2 (hydrogen outlet), out3 (oxigen outlet)

    Image

        .. image:: _images/water_electrolyzer.svg
           :scale: 100 %
           :alt: alternative text
           :align: center

    Parameters
    ----------
    label : str
        The label of the component.

    design : list
        List containing design parameters (stated as String).

    offdesign : list
        List containing offdesign parameters (stated as String).

<<<<<<< HEAD
    design_path: str
        Path to the components design case.

    local_offdesign : boolean
        Treat this component in offdesign mode in a design calculation.

    local_design : boolean
        Treat this component in design mode in an offdesign calculation.

    char_warnings: boolean
        Ignore warnings on default characteristics usage for this component.

    printout: boolean
        Include this component in the network's results printout.

    P : float/tespy.helpers.dc_cp
=======
    P : str/float/tespy.tools.data_containers.dc_cp
>>>>>>> 32e6555a
        Power input, :math:`P/\text{W}`.

    Q : float/tespy.tools.data_containers.dc_cp
        Heat output of cooling, :math:`Q/\text{W}`

    e : str/float/tespy.tools.data_containers.dc_cp
        Electrolysis specific energy consumption,
        :math:`e/(\text{J}/\text{m}^3)`.

    eta : str/float/tespy.tools.data_containers.dc_cp
        Electrolysis efficiency, :math:`\eta/1`.

    eta_char : tespy.tools.characteristics.char_line/tespy.tools.data_containers.dc_cc
        Electrolysis efficiency characteristic line.

    pr : float/tespy.tools.data_containers.dc_cp
        Cooling loop pressure ratio, :math:`pr/1`.

    zeta : str/float/tespy.tools.data_containers.dc_cp
        Geometry independent friction coefficient for cooling loop pressure
        drop, :math:`\frac{\zeta}{D^4}/\frac{1}{\text{m}^4}`.

    Note
    ----
    Other than usual components, the water electrolyzer has the fluid
    composition built into its equations for the feed water inlet and the
    hydrogen and oxygen outlet. Thus, the user must not specify the fluid
    composition at these connections!

    Example
    -------
    Create a water electrolyzer and compress the hydrogen, e. g. for a hydrogen
    storage.

    >>> from tespy.components import (sink, source, compressor,
    ... water_electrolyzer)
    >>> from tespy.connections import connection
    >>> from tespy.networks import network
    >>> from tespy.tools.data_containers import dc_cc
    >>> import shutil
    >>> fluid_list = ['O2', 'H2O', 'H2']
    >>> nw = network(fluids=fluid_list, T_unit='C', p_unit='bar',
    ... v_unit='l / s', iterinfo=False)
    >>> fw = source('feed water')
    >>> oxy = sink('oxygen sink')
    >>> hydro = sink('hydrogen sink')
    >>> cw_cold = source('cooling water source')
    >>> cw_hot = sink('cooling water sink')
    >>> comp = compressor('compressor', eta_s=0.9)
    >>> el = water_electrolyzer('electrolyzer')
    >>> el.component()
    'water electrolyzer'

    The electrolyzer should produce 100 l/s of hydrogen at an operating
    pressure of 10 bars and an outlet temperature of 50 °C. The fluid
    composition needs to be specified for the cooling liquid only. The storage
    pressure is 25 bars. The electrolysis efficiency is at 80 % and the
    compressor isentropic efficiency at 85 %. After designing the plant the
    offdesign electrolysis efficiency is predicted by the characteristic line.
    The default characteristic line can be found here: :py:mod:`tespy.data`.

    >>> fw_el = connection(fw, 'out1', el, 'in2')
    >>> el_o = connection(el, 'out2', oxy, 'in1')
    >>> el_cmp = connection(el, 'out3', comp, 'in1')
    >>> cmp_h = connection(comp, 'out1', hydro, 'in1')
    >>> cw_el = connection(cw_cold, 'out1', el, 'in1')
    >>> el_cw = connection(el, 'out1', cw_hot, 'in1')
    >>> nw.add_conns(fw_el, el_o, el_cmp, cmp_h, cw_el, el_cw)
    >>> fw_el.set_attr(p=10, T=15)
    >>> cw_el.set_attr(p=5, T=15, fluid={'H2O': 1, 'H2': 0, 'O2': 0})
    >>> el_cw.set_attr(T=45)
    >>> cmp_h.set_attr(p=25)
    >>> el_cmp.set_attr(v=100, T=50)
    >>> el.set_attr(eta=0.8, pr_c=0.99, design=['eta', 'pr_c'],
    ... offdesign=['eta_char', 'zeta'])
    >>> comp.set_attr(eta_s=0.85)
    >>> nw.solve('design')
    >>> nw.save('tmp')
    >>> round(el.e0 / el.P.val * el_cmp.m.val_SI, 1)
    0.8
    >>> P_design = el.P.val / 1e6
    >>> round(P_design, 1)
    13.2
    >>> nw.solve('offdesign', design_path='tmp')
    >>> round(el.eta.val, 1)
    0.8
    >>> el_cmp.set_attr(v=np.nan)
    >>> el.set_attr(P=P_design * 0.66)
    >>> nw.solve('offdesign', design_path='tmp')
    >>> round(el.eta.val, 2)
    0.88
    >>> shutil.rmtree('./tmp', ignore_errors=True)
    """

    @staticmethod
    def component():
        return 'water electrolyzer'

    @staticmethod
    def attr():
        return {'P': dc_cp(min_val=0),
                'Q': dc_cp(max_val=0),
                'eta': dc_cp(min_val=0, max_val=1),
                'e': dc_cp(),
                'pr_c': dc_cp(max_val=1),
                'zeta': dc_cp(min_val=0),
                'eta_char': dc_cc(),
                'S': dc_simple()}

    @staticmethod
    def inlets():
        return ['in1', 'in2']

    @staticmethod
    def outlets():
        return ['out1', 'out2', 'out3']

    def comp_init(self, nw):

        if not self.P.is_set:
            self.set_attr(P='var')
            msg = ('The power output of cogeneration units must be set! '
                   'We are adding the power output of component ' +
                   self.label + ' as custom variable of the system.')
            logging.info(msg)

        component.comp_init(self, nw)

        o2 = [x for x in nw.fluids if x in [
            a.replace(' ', '') for a in CP.get_aliases('O2')]]
        if len(o2) == 0:
            msg = ('Missing oxygen in network fluids, component ' +
                   self.label + ' of type ' + self.component() +
                   ' requires oxygen in network fluids.')
            logging.error(msg)
            raise TESPyComponentError(msg)
        else:
            self.o2 = o2[0]

        h2o = [x for x in nw.fluids if x in [
            a.replace(' ', '') for a in CP.get_aliases('H2O')]]
        if len(h2o) == 0:
            msg = ('Missing water in network fluids, component ' +
                   self.label + ' of type ' + self.component() +
                   ' requires water in network fluids.')
            logging.error(msg)
            raise TESPyComponentError(msg)
        else:
            self.h2o = h2o[0]

        h2 = [x for x in nw.fluids if x in [
            a.replace(' ', '') for a in CP.get_aliases('H2')]]
        if len(h2) == 0:
            msg = ('Missing hydrogen in network fluids, component ' +
                   self.label + ' of type ' + self.component() +
                   ' requires hydrogen in network fluids.')
            logging.error(msg)
            raise TESPyComponentError(msg)
        else:
            self.h2 = h2[0]

        self.e0 = self.calc_e0()

        # number of mandatroy equations for
        # cooling loop fluids: num_fl
        # fluid composition at reactor inlets/outlets: 3 * num_fl
        # mass flow balances: 3
        # pressure: 2
        # energy balance: 1
        # reactor outlet temperatures: 1
        self.num_eq = self.num_nw_fluids * 4 + 7
        for var in [self.e, self.eta, self.eta_char, self.Q, self.pr_c,
                    self.zeta]:
            if var.is_set is True:
                self.num_eq += 1

        self.jacobian = np.zeros((
            self.num_eq,
            self.num_i + self.num_o + self.num_vars,
            self.num_nw_vars))

        self.residual = np.zeros(self.num_eq)
        pos = self.num_nw_fluids * 4
        self.jacobian[0:pos] = self.fluid_deriv()
        self.jacobian[pos:pos + 3] = self.mass_flow_deriv()
        self.jacobian[pos + 3:pos + 5] = self.pressure_deriv()

    def calc_e0(self):
        r"""
        Calculate the minimum specific energy required for electrolysis.

        Returns
        -------
        val : float
            Minimum specific energy.

            .. math::
                LHV = -\frac{\sum_i {\Delta H_f^0}_i -
                \sum_j {\Delta H_f^0}_j }
                {M_{fuel}}\\
                \forall i \in \text{reation products},\\
                \forall j \in \text{reation educts},\\
                \Delta H_f^0: \text{molar formation enthalpy}
        """
        hf = {}
        hf['H2O'] = -286
        hf['H2'] = 0
        hf['O2'] = 0
        M = molar_masses['H2']
        e0 = -(2 * hf['H2O'] - 2 * hf['H2'] + hf['O2']) / (2 * M)

        return e0 * 1000

    def equations(self):
        r"""Calculate residual vector with results of equations."""
        k = 0
        ######################################################################
        # equations for fluids

        # equations for fluid composition in cooling water
        for fluid, x in self.inl[0].fluid.val.items():
            self.residual[k] = x - self.outl[0].fluid.val[fluid]
            k += 1

        # equations to constrain fluids to inlets/outlets
        self.residual[k] = 1 - self.inl[1].fluid.val[self.h2o]
        k += 1
        self.residual[k] = 1 - self.outl[1].fluid.val[self.o2]
        k += 1
        self.residual[k] = 1 - self.outl[2].fluid.val[self.h2]
        k += 1

        # equations to ban fluids off inlets/outlets
        for fluid in self.inl[1].fluid.val.keys():
            if fluid != self.h2o:
                self.residual[k] = 0 - self.inl[1].fluid.val[fluid]
                k += 1
            if fluid != self.o2:
                self.residual[k] = 0 - self.outl[1].fluid.val[fluid]
                k += 1
            if fluid != self.h2:
                self.residual[k] = 0 - self.outl[2].fluid.val[fluid]
                k += 1

        ######################################################################
        # eqations for mass flow balance
        # equation to calculate the ratio of o2 in water
        o2 = molar_masses[self.o2] / (
            molar_masses[self.o2] + 2 * molar_masses[self.h2])

        # equation for mass flow balance cooling water
        self.residual[k] = self.inl[0].m.val_SI - self.outl[0].m.val_SI
        k += 1

        # equations for mass flow balance electrolyzer
        self.residual[k] = o2 * self.inl[1].m.val_SI - self.outl[1].m.val_SI
        k += 1
        self.residual[k] = (
            (1 - o2) * self.inl[1].m.val_SI - self.outl[2].m.val_SI)
        k += 1

        ######################################################################
        # equations for pressure to set o2 and h2 output equal
        self.residual[k] = self.inl[1].p.val_SI - self.outl[1].p.val_SI
        k += 1
        self.residual[k] = self.inl[1].p.val_SI - self.outl[2].p.val_SI
        k += 1

        ######################################################################
        # equation for energy balance
        if np.absolute(self.residual[k]) > err ** 2 or self.it % 4 == 0:
            self.residual[k] = self.P.val + self.energy_balance()
        k += 1

        ######################################################################
        # temperature electrolyzer outlet
        if np.absolute(self.residual[k]) > err ** 2 or self.it % 4 == 0:
            self.residual[k] = (
                T_mix_ph(self.outl[1].to_flow()) -
                T_mix_ph(self.outl[2].to_flow()))
        k += 1

        ######################################################################
        # power vs hydrogen production
        if self.e.is_set:
            self.residual[k] = self.P.val - self.outl[2].m.val_SI * self.e.val
            k += 1

        ######################################################################
        # specified pressure ratio
        if self.pr_c.is_set:
            self.residual[k] = (
                self.inl[0].p.val_SI * self.pr_c.val - self.outl[0].p.val_SI)
            k += 1

        ######################################################################
        # specified zeta value
        if self.zeta.is_set:
            if np.absolute(self.residual[k]) > err ** 2 or self.it % 4 == 0:
                self.residual[k] = self.zeta_func(zeta='zeta')
            k += 1

        # equation for heat transfer

        if self.Q.is_set:
            self.residual[k] = (
                self.Q.val - self.inl[0].m.val_SI *
                (self.inl[0].h.val_SI - self.outl[0].h.val_SI))
            k += 1

        ######################################################################
        # specified efficiency (efficiency definition: e0 / e)
        if self.eta.is_set:
            self.residual[k] = (
                self.P.val - self.outl[2].m.val_SI *
                self.e0 / self.eta.val)
            k += 1

        ######################################################################
        # specified characteristic line for efficiency
        if self.eta_char.is_set:
            self.residual[k] = self.eta_char_func()
            k += 1

    def derivatives(self, increment_filter):
        r"""Calculate partial derivatives for given equations."""
        ######################################################################
        # derivatives fluid, mass flow and reactor pressure are static
        k = self.num_nw_fluids * 4 + 5
        ######################################################################
        # derivatives for energy balance equations
        T_ref = 293.15
        p_ref = 1e5
        h_refh2o = h_mix_pT([1, p_ref, 0, self.inl[1].fluid.val], T_ref)
        h_refh2 = h_mix_pT([1, p_ref, 0, self.outl[2].fluid.val], T_ref)
        h_refo2 = h_mix_pT([1, p_ref, 0, self.outl[1].fluid.val], T_ref)

        # derivatives cooling water inlet
        self.jacobian[k, 0, 0] = -(
            self.outl[0].h.val_SI - self.inl[0].h.val_SI)
        self.jacobian[k, 0, 2] = self.inl[0].m.val_SI

        # derivatives feed water inlet
        self.jacobian[k, 1, 0] = (self.inl[1].h.val_SI - h_refh2o)
        self.jacobian[k, 1, 2] = self.inl[1].m.val_SI

        # derivative cooling water outlet
        self.jacobian[k, 2, 2] = - self.inl[0].m.val_SI

        # derivatives oxygen outlet
        self.jacobian[k, 3, 0] = - (self.outl[1].h.val_SI - h_refo2)
        self.jacobian[k, 3, 2] = - self.outl[1].m.val_SI

        # derivatives hydrogen outlet
        self.jacobian[k, 4, 0] = - self.e0 - (self.outl[2].h.val_SI - h_refh2)
        self.jacobian[k, 4, 2] = - self.outl[2].m.val_SI

        # derivatives for variable P
        if self.P.is_var:
            self.jacobian[k, 5 + self.P.var_pos, 0] = 1

        k += 1

        ######################################################################
        # derivatives for temperature at gas outlets

        # derivatives for outlet 1
        if not increment_filter[3, 1]:
            self.jacobian[k, 3, 1] = dT_mix_dph(self.outl[1].to_flow())
        if not increment_filter[3, 2]:
            self.jacobian[k, 3, 2] = dT_mix_pdh(self.outl[1].to_flow())

        # derivatives for outlet 2
        if not increment_filter[4, 1]:
            self.jacobian[k, 4, 1] = - dT_mix_dph(self.outl[2].to_flow())
        if not increment_filter[4, 2]:
            self.jacobian[k, 4, 2] = - dT_mix_pdh(self.outl[2].to_flow())

        k += 1

        ######################################################################
        # derivatives for power vs. hydrogen production
        if self.e.is_set:
            self.jacobian[k, 4, 0] = - self.e.val
            # derivatives for variable P
            if self.P.is_var:
                self.jacobian[k, 5 + self.P.var_pos, 0] = 1
            # derivatives for variable e
            if self.e.is_var:
                self.jacobian[k, 5 + self.e.var_pos, 0] = -(
                    self.outl[2].m.val_SI)
            k += 1

        ######################################################################
        # derivatives for pressure ratio
        if self.pr_c.is_set:
            self.jacobian[k, 0, 1] = self.pr_c.val
            self.jacobian[k, 2, 1] = - 1
            k += 1

        ######################################################################
        # derivatives for zeta value
        if self.zeta.is_set:
            f = self.zeta_func
            if not increment_filter[0, 0]:
                self.jacobian[k, 0, 0] = self.numeric_deriv(
                    f, 'm', 0, zeta='zeta')
            if not increment_filter[0, 1]:
                self.jacobian[k, 0, 1] = self.numeric_deriv(
                    f, 'p', 0, zeta='zeta')
            if not increment_filter[0, 2]:
                self.jacobian[k, 0, 2] = self.numeric_deriv(
                    f, 'h', 0, zeta='zeta')
            if not increment_filter[2, 1]:
                self.jacobian[k, 2, 1] = self.numeric_deriv(
                    f, 'p', 2, zeta='zeta')
            if not increment_filter[2, 2]:
                self.jacobian[k, 2, 2] = self.numeric_deriv(
                    f, 'h', 2, zeta='zeta')

            # derivatives for variable zeta
            if self.zeta.is_var:
                self.jacobian[k, 5 + self.zeta.var_pos, 0] = (
                    self.numeric_deriv(
                        f, 'zeta', 5, zeta='zeta'))
            k += 1

        ######################################################################
        # derivatives for heat flow
        if self.Q.is_set:
            self.jacobian[k, 0, 0] = -(
                self.inl[0].h.val_SI - self.outl[0].h.val_SI)
            self.jacobian[k, 0, 2] = - self.inl[0].m.val_SI
            self.jacobian[k, 2, 2] = self.inl[0].m.val_SI
            k += 1

        ######################################################################
        # specified efficiency (efficiency definition: e0 / e)
        if self.eta.is_set:
            self.jacobian[k, 4, 0] = - self.e0 / self.eta.val
            # derivatives for variable P
            if self.P.is_var:
                self.jacobian[k, 5 + self.P.var_pos, 0] = 1
            k += 1

        ######################################################################
        # specified characteristic line for efficiency
        if self.eta_char.is_set:
            self.jacobian[k, 4, 0] = self.numeric_deriv(
                self.eta_char_func, 'm', 4)
            # derivatives for variable P
            if self.P.is_var:
                self.jacobian[k, 5 + self.P.var_pos, 0] = 1
            k += 1

    def eta_char_func(self):
        r"""
        Equation for given efficiency characteristic of a water electrolyzer.

        Efficiency is linked to hydrogen production.

        Returns
        -------
        res : ndarray
            Residual value of equation.

            .. math::

                0 = P - \dot{m}_{H_2,out3} \cdot \frac{e_0}{\eta_0 \cdot
                f\left(\frac{\dot{m}_{H_2,out3}}{\dot{m}_{H_2,out3,0}} \right)}
        """
        expr = self.outl[2].m.val_SI / self.outl[2].m.design

        return (self.P.val - self.outl[2].m.val_SI * self.e0 / (
                self.eta.design * self.eta_char.func.evaluate(expr)))

    def fluid_deriv(self):
        r"""
        Calculate the partial derivatives for cooling loop fluid balance.

        Returns
        -------
        deriv : ndarray
            Matrix with partial derivatives for the fluid equations.
        """
        # derivatives for cooling liquid composition
        deriv = np.zeros((
            self.num_nw_fluids * 4,
            5 + self.num_vars,
            self.num_nw_vars))

        k = 0
        for fluid, x in self.inl[0].fluid.val.items():
            deriv[k, 0, 3 + k] = 1
            deriv[k, 2, 3 + k] = -1
            k += 1

        # derivatives to constrain fluids to inlets/outlets
        i = 0
        for fluid in self.nw_fluids:
            if fluid == self.h2o:
                deriv[k, 1, 3 + i] = -1
            elif fluid == self.o2:
                deriv[k + 1, 3, 3 + i] = -1
            elif fluid == self.h2:
                deriv[k + 2, 4, 3 + i] = -1
            i += 1
        k += 3

        # derivatives to ban fluids off inlets/outlets
        i = 0
        for fluid in self.nw_fluids:
            if fluid != self.h2o:
                deriv[k, 1, 3 + i] = -1
                k += 1
            if fluid != self.o2:
                deriv[k, 3, 3 + i] = -1
                k += 1
            if fluid != self.h2:
                deriv[k, 4, 3 + i] = -1
                k += 1
            i += 1

        return deriv

    def mass_flow_deriv(self):
        r"""
        Calculate the partial derivatives for all mass flow balance equations.

        Returns
        -------
        deriv : ndarray
            Matrix with partial derivatives for the mass flow equations.
        """
        # deritatives for mass flow balance in the heat exchanger
        deriv = np.zeros((3, 5 + self.num_vars, self.num_nw_vars))
        deriv[0, 0, 0] = 1
        deriv[0, 2, 0] = -1
        # derivatives for mass flow balance for oxygen output
        o2 = molar_masses[self.o2] / (molar_masses[self.o2] +
                                      2 * molar_masses[self.h2])
        deriv[1, 1, 0] = o2
        deriv[1, 3, 0] = -1
        # derivatives for mass flow balance for hydrogen output
        deriv[2, 1, 0] = (1 - o2)
        deriv[2, 4, 0] = -1

        return deriv

    def pressure_deriv(self):
        r"""
        Calculate the partial derivatives for combustion pressure equations.

        Returns
        -------
        deriv : ndarray
            Matrix with partial derivatives for the pressure equations.
        """
        deriv = np.zeros((2, 5 + self.num_vars, self.num_nw_vars))
        # derivatives for pressure oxygen outlet
        deriv[0, 1, 1] = 1
        deriv[0, 3, 1] = -1
        # derivatives for pressure hydrogen outlet
        deriv[1, 1, 1] = 1
        deriv[1, 4, 1] = -1

        return deriv

    def bus_func(self, bus, calc_efficiency=False):
        r"""
        Calculate the residual value of the bus function.

        Parameters
        ----------
        bus : tespy.connections.bus
            TESPy bus object.

        calc_efficiency : boolean
            Calculate bus base value without applying characteristcs.

        Returns
        -------
        val : float
            Value of energy transfer.

            .. math::

                val = \begin{cases}
                P \cdot f_{char}\left( \frac{P}{P_{ref}}\right) &
                \text{key = 'P'}\\
                \dot{Q} \cdot f_{char}\left( \frac{\dot{Q}}
                {\dot{Q}_{ref}}\right) & \text{key = 'Q'}\\
                \end{cases}\\
                \dot{Q} = - \dot{m}_{1,in} \cdot
                \left(h_{out,1} - h_{in,1} \right)\\
        """
        ######################################################################
        # equations for power on bus
        if bus.param == 'P':
            val = - self.energy_balance()

        ######################################################################
        # equations for heat on bus

        elif bus.param == 'Q':
            val = - self.inl[0].m.val_SI * (
                self.outl[0].h.val_SI - self.inl[0].h.val_SI)

        ######################################################################
        # missing/invalid bus parameter

        else:
            msg = ('The parameter ' + str(bus.param) + ' is not a valid '
                   'parameter for a component of type ' + self.component() +
                   '. Please specify a bus parameter (P/Q) for component ' +
                   self.label + '.')
            logging.error(msg)
            raise ValueError(msg)

        if np.isnan(bus.P_ref):
            expr = 1
        else:
            expr = abs(val / bus.P_ref)

        if calc_efficiency is True:
            return bus.char.evaluate(expr)
        else:
            return val * bus.char.evaluate(expr)

    def bus_deriv(self, bus):
        r"""
        Calculate partial derivatives of the bus function.

        Parameters
        ----------
        bus : tespy.connections.bus
            TESPy bus object.

        Returns
        -------
        deriv : ndarray
            Matrix of partial derivatives.
        """
        deriv = np.zeros((1, 5 + self.num_vars, self.num_nw_vars))
        f = self.bus_func

        ######################################################################
        # derivatives for power on bus
        if bus.param == 'P':
            deriv[0, 0, 0] = self.numeric_deriv(f, 'm', 0, bus=bus)
            deriv[0, 0, 2] = self.numeric_deriv(f, 'h', 0, bus=bus)

            deriv[0, 1, 0] = self.numeric_deriv(f, 'm', 1, bus=bus)
            deriv[0, 1, 2] = self.numeric_deriv(f, 'h', 1, bus=bus)

            deriv[0, 2, 2] = self.numeric_deriv(f, 'h', 2, bus=bus)

            deriv[0, 3, 0] = self.numeric_deriv(f, 'm', 3, bus=bus)
            deriv[0, 3, 2] = self.numeric_deriv(f, 'h', 3, bus=bus)

            deriv[0, 4, 0] = self.numeric_deriv(f, 'm', 4, bus=bus)
            deriv[0, 4, 2] = self.numeric_deriv(f, 'h', 4, bus=bus)
            # variable power
            if self.P.is_var:
                deriv[0, 5 + self.P.var_pos, 0] = (
                        self.numeric_deriv(f, 'P', 5, bus=bus))

        ######################################################################
        # derivatives for heat on bus
        elif bus.param == 'Q':

            deriv[0, 0, 0] = self.numeric_deriv(f, 'm', 0, bus=bus)
            deriv[0, 0, 2] = self.numeric_deriv(f, 'h', 0, bus=bus)
            deriv[0, 2, 2] = self.numeric_deriv(f, 'h', 2, bus=bus)

        ######################################################################
        # missing/invalid bus parameter

        else:
            msg = ('The parameter ' + str(bus.param) + ' is not a valid '
                   'parameter for a component of type ' + self.component() +
                   '. Please specify a bus parameter (P/Q) for component ' +
                   self.label + '.')
            logging.error(msg)
            raise ValueError(msg)

        return deriv

    def energy_balance(self):
        r"""
        Calculate the residual in energy balance of the water electrolyzer.

        The residual is the negative to the necessary power input.

        Returns
        -------
        res : float
            Residual value.

            .. math::

                \begin{split}
                res = & \dot{m}_{in,2} \cdot \left( h_{in,2} - h_{in,2,ref}
                \right)\\ & - \dot{m}_{out,3} \cdot e_0\\
                & -\dot{m}_{in,1} \cdot \left( h_{out,1} - h_{in,1} \right)\\
                & - \dot{m}_{out,2} \cdot \left( h_{out,2} - h_{out,2,ref}
                \right)\\
                & - \dot{m}_{out,3} \cdot \left( h_{out,3} - h_{out,3,ref}
                \right)\\
                \end{split}

        Note
        ----
        The temperature for the reference state is set to 20 °C, thus
        the feed water must be liquid as proposed in the calculation of
        the minimum specific energy consumption for electrolysis:
        :func:`tespy.components.reactors.water_electrolyzer.calc_e0`.
        The part of the equation regarding the cooling water is implemented
        with negative sign as the energy for cooling is extracted from the
        reactor.

        - Reference temperature: 293.15 K.
        - Reference pressure: 1 bar.
        """
        T_ref = 293.15
        p_ref = 1e5

        # equations to set a reference point for each h2o, h2 and o2
        h_refh2o = h_mix_pT([1, p_ref, 0, self.inl[1].fluid.val], T_ref)
        h_refh2 = h_mix_pT([1, p_ref, 0, self.outl[2].fluid.val], T_ref)
        h_refo2 = h_mix_pT([1, p_ref, 0, self.outl[1].fluid.val], T_ref)

        val = (self.inl[1].m.val_SI * (self.inl[1].h.val_SI - h_refh2o) -
               self.outl[2].m.val_SI * self.e0 -
               self.inl[0].m.val_SI * (self.outl[0].h.val_SI -
                                       self.inl[0].h.val_SI) -
               self.outl[1].m.val_SI * (self.outl[1].h.val_SI - h_refo2) -
               self.outl[2].m.val_SI * (self.outl[2].h.val_SI - h_refh2))
        return val

    def initialise_fluids(self, nw):
        r"""
        Set values to pure fluid on water inlet and gas outlets.

        Parameters
        ----------
        nw : tespy.networks.network
            Network using this component object.
        """
        self.outl[1].fluid.val[self.o2] = 1
        self.outl[2].fluid.val[self.h2] = 1
        self.inl[1].fluid.val[self.h2o] = 1

    def initialise_source(self, c, key):
        r"""
        Return a starting value for pressure and enthalpy at outlet.

        Parameters
        ----------
        c : tespy.connections.connection
            Connection to perform initialisation on.

        key : str
            Fluid property to retrieve.

        Returns
        -------
        val : float
            Starting value for pressure/enthalpy in SI units.

            .. math::

                val = \begin{cases}
                5  \cdot 10^5 & \text{key = 'p'}\\
                h\left(T=323.15, p=5  \cdot 10^5\right) & \text{key = 'h'}
                \end{cases}
        """
        if key == 'p':
            return 5e5
        elif key == 'h':
            flow = c.to_flow()
            T = 50 + 273.15
            return h_mix_pT(flow, T)

    def initialise_target(self, c, key):
        r"""
        Return a starting value for pressure and enthalpy at inlet.

        Parameters
        ----------
        c : tespy.connections.connection
            Connection to perform initialisation on.

        key : str
            Fluid property to retrieve.

        Returns
        -------
        val : float
            Starting value for pressure/enthalpy in SI units.

            .. math::

                val = \begin{cases}
                5  \cdot 10^5 & \text{key = 'p'}\\
                h\left(T=293.15, p=5  \cdot 10^5\right) & \text{key = 'h'}
                \end{cases}
        """
        if key == 'p':
            return 5e5
        elif key == 'h':
            flow = c.to_flow()
            T = 20 + 273.15
            return h_mix_pT(flow, T)

    def calc_parameters(self):
        r"""Postprocessing parameter calculation."""
        self.Q.val = - self.inl[0].m.val_SI * (self.outl[0].h.val_SI -
                                               self.inl[0].h.val_SI)
        self.pr_c.val = self.outl[0].p.val_SI / self.inl[0].p.val_SI
        self.e.val = self.P.val / self.outl[2].m.val_SI
        self.eta.val = self.e0 / self.e.val

        i = self.inl[0].to_flow()
        o = self.outl[0].to_flow()
        self.zeta.val = ((i[1] - o[1]) * np.pi ** 2 /
                         (8 * i[0] ** 2 * (v_mix_ph(i) + v_mix_ph(o)) / 2))

        if self.eta_char.is_set:
            # get bound errors for efficiency characteristics
            expr = self.outl[2].m.val_SI / self.outl[2].m.design
            self.eta_char.func.get_bound_errors(expr, self.label)

        self.check_parameter_bounds()<|MERGE_RESOLUTION|>--- conflicted
+++ resolved
@@ -116,7 +116,6 @@
     offdesign : list
         List containing offdesign parameters (stated as String).
 
-<<<<<<< HEAD
     design_path: str
         Path to the components design case.
 
@@ -133,9 +132,6 @@
         Include this component in the network's results printout.
 
     P : float/tespy.helpers.dc_cp
-=======
-    P : str/float/tespy.tools.data_containers.dc_cp
->>>>>>> 32e6555a
         Power input, :math:`P/\text{W}`.
 
     Q : float/tespy.tools.data_containers.dc_cp
