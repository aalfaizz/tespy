--- conflicted
+++ resolved
@@ -6382,34 +6382,12 @@
                 1 - x_{i,out3} & \text{i=}H_{2}\\
                 x_{i,out3} & \text{else}
             \end{cases}\\
-<<<<<<< HEAD
-            
+
             o2 = \frac{M_{O_2}}{M_{O_2} + 2 \cdot M_{H_2}}\\
-            o2 = M_{O_2} / (M_{O_2} + 2 \cdot M_{H_2})\\
 
             0 = m_{H_{2}O,in1} - m_{H_{2}O,out1}\\
-            \text{entweder so}\\
             0 = o2 \cdot m_{H_{2}O,in2} - m_{O_2,out2}\\
             0 = (1 - o2) \cdot m_{H_{2}O,in2} - m_{H_2,out3}\\
-            \text{oder so}\\
-            o2 \cdot m_{H_{2}O,in2} = m_{O_2,out2}\\
-            (1 - o2) \cdot m_{H_{2}O,in2} = m_{H_2,out3}\\
-            \text{oder so}\\
-            m_{H_{2}O,in2} = \begin{cases}
-                \frac{m_{O_2,out2}}{o2} & \text{and}\\
-                \frac{m_{H_2,out3}}{\left(1 - o2\right)} & 
-            \end{cases}\\
-
-
-            \text{Entweder die eine oder die andere Variante!}
-=======
-
-            o2 = \frac{M_{O_2}}{M_{O_2} + 2 * M_{H_2}}\\
-
-            0 = m_{H_{2}O,in1} - m_{H_{2}O,out1}\\
-            0 = o2 \cdot m_{H_{2}O,in2} - m_{O_2,out2}\\
-            0 = (1 - o2) * m_{H_{2}O,in2} - m_{H_2,out3}\\
->>>>>>> dd31b25b
 
             0 = p_{H_{2}O,in2} - p_{O_2,out2}\\
             0 = p_{H_{2}O,in2} - p_{H_2,out3}\\
@@ -6424,23 +6402,7 @@
         For energy balance calculation see
         :func:`tespy.components.componentes.water_electrolyzer.energy_balance`.
 
-<<<<<<< HEAD
-            T_{ref} = 293.15\text{ [K]}\\
-            p_{ref} = 1e5\text{ Pa}\\
-            
-            \text{Wie sollen die h_ref dargestellt werden?}\\
-            
-            h_{ref,H_{2}O} = h_{mix_{pT}}([1, p_ref, 0, self.inl[1].fluid.val], T_ref)\\
-            h_{ref,H_2} = h_mix_pT([1, p_ref, 0, self.outl[2].fluid.val], T_ref)\\
-            h_{ref,O_2} = h_mix_pT([1, p_ref, 0, self.outl[1].fluid.val], T_ref)\\
-
-
-            0 = P - m_{H_2,out3} \cdot e_0 +\\ m_{H_{2}O,in1} \cdot (h_{H_{2}O,in1} - h_{H_{2}O,out1}) +\\
-                m_{H_{2}O,in2} \cdot (h_{H_{2}O,in2} - h_{ref,H_{2}O}) -\\ m_{O_2,out2} \cdot (h_{O_2,out2} - h_{ref,O_2}) -\\
-                m_{H_2,out3} \cdot (h_{H_2,out3} - h_{ref,H_2})\\
-=======
         .. math::
->>>>>>> dd31b25b
 
             0 = T_{O_2,out2} - T_{H_2,out3}\\
 
