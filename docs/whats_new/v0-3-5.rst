--- conflicted
+++ resolved
@@ -3,12 +3,9 @@
 
 New Features
 ############
-<<<<<<< HEAD
-=======
 - Add methods for exergy and entropy analyses of networks.
   Examples will follow (`PR #215 <https://github.com/oemof/tespy/pull/215>`_),
 
->>>>>>> c916da33
 - Add a method :code:`get_plotting_data` to each component to export the input
   data required by FluProDia in order to generate the data required to display
   state changes in the components in a fluid property diagram. Each component
